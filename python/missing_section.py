#!/usr/bin/env python
__doc__ = """

Missing section data augmentation.

Kisuk Lee <kisuklee@mit.edu>, 2017
"""

import data_augmentation
import numpy as np

class MissingAugment(data_augmentation.DataAugment):
    """
    Introduce missing section(s) to a training example. The number of missing
    sections to introduce is randomly drawn from the uniform distribution
    between [0, MAX_SEC]. Default MAX_SEC is 1, which can be overwritten by
    user-specified value.

    TODO(kisuk):
        1. Specific control of the location to introduce missing sections
        2. Weight mask modification (put more weight on the missing section(s))
    """

<<<<<<< HEAD
    def __init__(self, max_sec=1):
        """Initialize MissingAugment."""
=======
    def __init__(self, max_sec=1, skip_ratio=0.3):
        """Initialize MissingSectionAugment."""
>>>>>>> 6d342845
        self.set_max_sections(max_sec)
        self.set_skip_ratio(skip_ratio)

    def set_max_sections(self, max_sec):
        """Set the maximum number of missing sections to introduce."""
        self.MAX_SEC = max_sec

    def set_skip_ratio(self, ratio):
        """Set the probability of skipping augmentation."""
        self.ratio = ratio

    def prepare(self, spec, **kwargs):
        """No change in spec."""
        self.spec = spec
        return dict(spec)

    def augment(self, sample, **kwargs):
        """Apply missing section data augmentation."""
<<<<<<< HEAD
        # Randomly draw the number of sections to introduce.
        num_sec = np.random.randint(0, self.MAX_SEC + 1)
        print "num_sec = %d" % num_sec

        # Assume that the sample contains only one input volume,
        # or multiple input volumes of same size.
        imgs  = kwargs['imgs']
        zdims = set([])
        for key in imgs:
            zdim = self.spec[key][-3]
            assert num_sec < zdim
            zdims.add(zdim)
        assert len(zdims) == 1
        zdim = zdims.pop()

        # Randomly draw z-slices to black out.
        locs = np.random.choice(zdim, num_sec, replace=False)

        # Discard the selected sections.
        for key in imgs:
            sample[key][...,locs,:,:] *= 0

        return sample
=======
        ret = sample

        if np.random.rand() > self.ratio:
            # Randomly draw the number of sections to introduce.
            num_sec = np.random.randint(0, self.MAX_SEC + 1)

            # Assume that the sample contains only one input volume,
            # or multiple input volumes of same size.
            imgs  = kwargs['imgs']
            zdims = set([])
            for key in imgs:
                zdim = self.spec[key][-3]
                assert num_sec < zdim
                zdims.add(dim)
            assert len(zdim) == 1
            zdim = zdims.pop()

            # Randomly draw z-slices to black out.
            locs = np.random.choice(zdim, num_sec, replace=False)

            # Discard the selected sections.
            for key in imgs:
                ret[key][...,locs,:,:] *= 0

        return ret
>>>>>>> 6d342845
<|MERGE_RESOLUTION|>--- conflicted
+++ resolved
@@ -21,13 +21,8 @@
         2. Weight mask modification (put more weight on the missing section(s))
     """
 
-<<<<<<< HEAD
-    def __init__(self, max_sec=1):
-        """Initialize MissingAugment."""
-=======
     def __init__(self, max_sec=1, skip_ratio=0.3):
         """Initialize MissingSectionAugment."""
->>>>>>> 6d342845
         self.set_max_sections(max_sec)
         self.set_skip_ratio(skip_ratio)
 
@@ -46,36 +41,12 @@
 
     def augment(self, sample, **kwargs):
         """Apply missing section data augmentation."""
-<<<<<<< HEAD
-        # Randomly draw the number of sections to introduce.
-        num_sec = np.random.randint(0, self.MAX_SEC + 1)
-        print "num_sec = %d" % num_sec
-
-        # Assume that the sample contains only one input volume,
-        # or multiple input volumes of same size.
-        imgs  = kwargs['imgs']
-        zdims = set([])
-        for key in imgs:
-            zdim = self.spec[key][-3]
-            assert num_sec < zdim
-            zdims.add(zdim)
-        assert len(zdims) == 1
-        zdim = zdims.pop()
-
-        # Randomly draw z-slices to black out.
-        locs = np.random.choice(zdim, num_sec, replace=False)
-
-        # Discard the selected sections.
-        for key in imgs:
-            sample[key][...,locs,:,:] *= 0
-
-        return sample
-=======
         ret = sample
 
         if np.random.rand() > self.ratio:
             # Randomly draw the number of sections to introduce.
             num_sec = np.random.randint(0, self.MAX_SEC + 1)
+            print "num_sec = %d" % num_sec
 
             # Assume that the sample contains only one input volume,
             # or multiple input volumes of same size.
@@ -84,8 +55,8 @@
             for key in imgs:
                 zdim = self.spec[key][-3]
                 assert num_sec < zdim
-                zdims.add(dim)
-            assert len(zdim) == 1
+                zdims.add(zdim)
+            assert len(zdims) == 1
             zdim = zdims.pop()
 
             # Randomly draw z-slices to black out.
@@ -95,5 +66,4 @@
             for key in imgs:
                 ret[key][...,locs,:,:] *= 0
 
-        return ret
->>>>>>> 6d342845
+        return ret